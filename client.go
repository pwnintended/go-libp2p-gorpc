--- conflicted
+++ resolved
@@ -305,28 +305,17 @@
 }
 
 // receiveResponse reads a response to an RPC call
-<<<<<<< HEAD
-func receiveResponse(s *streamWrap, call *Call) {
+func receiveResponse(s *streamWrap, call *Call) error {
 	logger.Debugf(
-		"waiting response for %s.%s to %s",
-		call.SvcID.Name,
+    "waiting response for %s.%s to %s",
+    call.SvcID.Name,
 		call.SvcID.Method,
-		call.Dest,
-	)
+    call.Dest,
+  )
 	var resp Response
 	if err := s.dec.Decode(&resp); err != nil {
-		call.doneWithError(newClientError(err))
-		s.stream.Reset()
-		return
-=======
-func receiveResponse(s *streamWrap, call *Call) error {
-	logger.Debugf("waiting response for %s.%s to %s", call.SvcID.Name,
-		call.SvcID.Method, call.Dest)
-	var resp Response
-	if err := s.dec.Decode(&resp); err != nil {
-		call.doneWithError(err)
+    call.doneWithError(newClientError(err))
 		return err
->>>>>>> aed7d44a
 	}
 
 	defer call.done()
@@ -337,12 +326,8 @@
 	// Even on error we sent the reply so it needs to be
 	// read
 	if err := s.dec.Decode(call.Reply); err != nil && err != io.EOF {
-<<<<<<< HEAD
-		call.setError(newClientError(err))
-=======
-		call.setError(err)
+    call.setError(newClientError(err))
 		return err
->>>>>>> aed7d44a
 	}
 	return nil
 }